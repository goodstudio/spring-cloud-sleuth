--- conflicted
+++ resolved
@@ -99,15 +99,10 @@
 	}
 
 	static TraceMessageHandler forNonSpringIntegration(Tracer tracer, Propagator propagator,
-<<<<<<< HEAD
-			Propagator.Setter<MessageHeaderAccessor> injector, Propagator.Getter<MessageHeaderAccessor> extractor) {
-		Function<Span, Span> preSendFunction = span -> SleuthMessagingSpan.MESSAGING_SPAN.wrap(tracer.nextSpan(span))
-				.name("handle").start();
-=======
 			Propagator.Setter<MessageHeaderAccessor> injector, Propagator.Getter<MessageHeaderAccessor> extractor,
 			List<FunctionMessageSpanCustomizer> customizers) {
-		Function<Span, Span> preSendFunction = span -> tracer.nextSpan(span).name("function").start();
->>>>>>> 8b616841
+		Function<Span, Span> preSendFunction = span -> SleuthMessagingSpan.MESSAGING_SPAN.wrap(tracer.nextSpan(span))
+				.name("function").start();
 		TriConsumer<MessageHeaderAccessor, Span, Span> preSendMessageManipulator = (headers, parentSpan, childSpan) -> {
 			headers.setHeader("traceHandlerParentSpan", parentSpan);
 			headers.setHeader(Span.class.getName(), childSpan);
@@ -154,23 +149,10 @@
 	 */
 	MessageAndSpans wrapInputMessage(Message<?> message, String destinationName) {
 		MessageHeaderAccessor headers = mutableHeaderAccessor(message);
-<<<<<<< HEAD
-		Span extracted = this.propagator.extract(headers, this.extractor).start();
-		// Start and finish a consumer span as we will immediately process it.
 		Span.Builder consumerSpanBuilder = SleuthMessagingSpan.MESSAGING_SPAN
-				.wrap(this.tracer.spanBuilder().setParent(extracted.context()));
-		Span consumerSpan = consumerSpan(destinationName, extracted, consumerSpanBuilder);
-		// create and scope a span for the message processor
-		Span span = this.preSendFunction.apply(consumerSpan);
-		// remove any trace headers, but don't re-inject as we are synchronously
-		// processing the
-		// message and can rely on scoping to access this span later.
-		clearTracingHeaders(headers);
-		this.preSendMessageManipulator.accept(headers, consumerSpan, span);
-=======
-		Span.Builder consumerSpanBuilder = this.propagator.extract(headers, this.extractor);
+				.wrap(this.propagator.extract(headers, this.extractor));
 		Span consumerSpan = consumerSpan(destinationName, consumerSpanBuilder, message);
->>>>>>> 8b616841
+
 		if (log.isDebugEnabled()) {
 			log.debug("Built a consumer span " + consumerSpan);
 		}
@@ -214,12 +196,8 @@
 
 	private void addTags(Span.Builder result, String destinationName) {
 		if (StringUtils.hasText(destinationName)) {
-<<<<<<< HEAD
 			SleuthMessagingSpan.MESSAGING_SPAN.wrap(result).tag(SleuthMessagingSpan.Tags.CHANNEL,
 					SpanNameUtil.shorten(destinationName));
-=======
-			result.tag("channel", SpanNameUtil.shorten(destinationName));
->>>>>>> 8b616841
 		}
 	}
 
