/*
 * Copyright 2013-2019 the original author or authors.
 *
 * Licensed under the Apache License, Version 2.0 (the "License");
 * you may not use this file except in compliance with the License.
 * You may obtain a copy of the License at
 *
 *      https://www.apache.org/licenses/LICENSE-2.0
 *
 * Unless required by applicable law or agreed to in writing, software
 * distributed under the License is distributed on an "AS IS" BASIS,
 * WITHOUT WARRANTIES OR CONDITIONS OF ANY KIND, either express or implied.
 * See the License for the specific language governing permissions and
 * limitations under the License.
 */

package org.springframework.cloud.sleuth.instrument.feign.issues.issue502;

import java.nio.charset.StandardCharsets;
import java.util.HashMap;
import java.util.List;

<<<<<<< HEAD
import brave.Tracing;
import brave.http.HttpRequest;
=======
>>>>>>> 60820379
import brave.sampler.Sampler;
import brave.sampler.SamplerFunction;
import feign.Client;
import feign.Request;
import feign.RequestTemplate;
import feign.Response;
import org.junit.jupiter.api.BeforeEach;
import org.junit.jupiter.api.Test;
import zipkin2.Span;
import zipkin2.reporter.Reporter;

import org.springframework.beans.factory.annotation.Autowired;
import org.springframework.boot.autoconfigure.EnableAutoConfiguration;
import org.springframework.boot.test.context.SpringBootTest;
import org.springframework.cloud.openfeign.EnableFeignClients;
import org.springframework.cloud.openfeign.FeignClient;
import org.springframework.cloud.sleuth.instrument.web.HttpClientSampler;
import org.springframework.cloud.sleuth.util.ArrayListSpanReporter;
import org.springframework.context.annotation.Bean;
import org.springframework.context.annotation.Configuration;
import org.springframework.web.bind.annotation.RequestMapping;
import org.springframework.web.bind.annotation.RequestMethod;

import static org.assertj.core.api.BDDAssertions.then;

@FeignClient(name = "foo", url = "https://non.existing.url")
interface MyNameRemote {

	@RequestMapping(value = "/", method = RequestMethod.GET)
	String get();

}

/**
 * @author Marcin Grzejszczak
 */
@SpringBootTest(classes = Application.class,
		webEnvironment = SpringBootTest.WebEnvironment.NONE)
public class Issue502Tests {

	@Autowired
	MyClient myClient;

	@Autowired
	MyNameRemote myNameRemote;

	@Autowired
	ArrayListSpanReporter reporter;

<<<<<<< HEAD
	@Autowired
	Tracing tracer;

	@BeforeEach
=======
	@Before
>>>>>>> 60820379
	public void open() {
		this.reporter.clear();
	}

	@Test
	public void should_reuse_custom_feign_client() {
		String response = this.myNameRemote.get();

		then(this.myClient.wasCalled()).isTrue();
		then(response).isEqualTo("foo");
		List<Span> spans = this.reporter.getSpans();
		// retries
		then(spans).hasSize(1);
		then(spans.get(0).tags().get("http.path")).isEqualTo("");
	}

}

@Configuration
@EnableAutoConfiguration
@EnableFeignClients
class Application {

	@Bean
	public Client client() {
		return new MyClient();
	}

	@Bean
	public Sampler defaultSampler() {
		return Sampler.ALWAYS_SAMPLE;
	}

	@Bean
	public Reporter<Span> spanReporter() {
		return new ArrayListSpanReporter();
	}

	@Bean(name = HttpClientSampler.NAME)
	@HttpClientSampler
	public SamplerFunction<HttpRequest> clientHttpSampler() {
		return arg -> true;
	}

}

class MyClient implements Client {

	boolean wasCalled;

	@Override
	public Response execute(Request request, Request.Options options) {
		this.wasCalled = true;
		return Response.builder().body("foo", StandardCharsets.UTF_8)
				.request(Request.create(Request.HttpMethod.POST, "/foo", new HashMap<>(),
						Request.Body.empty(), new RequestTemplate()))
				.headers(new HashMap<>()).status(200).build();
	}

	boolean wasCalled() {
		return this.wasCalled;
	}

}<|MERGE_RESOLUTION|>--- conflicted
+++ resolved
@@ -20,11 +20,7 @@
 import java.util.HashMap;
 import java.util.List;
 
-<<<<<<< HEAD
-import brave.Tracing;
 import brave.http.HttpRequest;
-=======
->>>>>>> 60820379
 import brave.sampler.Sampler;
 import brave.sampler.SamplerFunction;
 import feign.Client;
@@ -74,14 +70,7 @@
 	@Autowired
 	ArrayListSpanReporter reporter;
 
-<<<<<<< HEAD
-	@Autowired
-	Tracing tracer;
-
 	@BeforeEach
-=======
-	@Before
->>>>>>> 60820379
 	public void open() {
 		this.reporter.clear();
 	}
