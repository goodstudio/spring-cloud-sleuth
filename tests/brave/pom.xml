<?xml version="1.0" encoding="UTF-8"?>
<!--
  ~ Copyright 2013-2021 the original author or authors.
  ~
  ~ Licensed under the Apache License, Version 2.0 (the "License");
  ~ you may not use this file except in compliance with the License.
  ~ You may obtain a copy of the License at
  ~
  ~       https://www.apache.org/licenses/LICENSE-2.0
  ~
  ~ Unless required by applicable law or agreed to in writing, software
  ~ distributed under the License is distributed on an "AS IS" BASIS,
  ~ WITHOUT WARRANTIES OR CONDITIONS OF ANY KIND, either express or implied.
  ~ See the License for the specific language governing permissions and
  ~ limitations under the License.
  ~
  ~
  -->

<project xmlns:xsi="http://www.w3.org/2001/XMLSchema-instance"
		 xmlns="http://maven.apache.org/POM/4.0.0"
		 xsi:schemaLocation="http://maven.apache.org/POM/4.0.0 https://maven.apache.org/xsd/maven-4.0.0.xsd">
	<modelVersion>4.0.0</modelVersion>

	<artifactId>spring-cloud-sleuth-tests-brave</artifactId>
	<packaging>pom</packaging>
	<name>Spring Cloud Sleuth Brave Tests</name>
	<description>Spring Cloud Sleuth Brave Tests</description>

	<parent>
		<groupId>org.springframework.cloud</groupId>
		<artifactId>spring-cloud-sleuth-tests</artifactId>
		<version>3.1.0-SNAPSHOT</version>
		<relativePath>..</relativePath>
	</parent>

	<modules>
		<module>spring-cloud-sleuth-instrumentation-annotation-tests</module>
		<module>spring-cloud-sleuth-instrumentation-async-tests</module>
		<module>spring-cloud-sleuth-instrumentation-baggage-tests</module>
<<<<<<< HEAD
=======
		<module>spring-cloud-sleuth-instrumentation-batch-tests</module>
>>>>>>> efe08e68
		<module>spring-cloud-sleuth-instrumentation-config-server-tests</module>
		<module>spring-cloud-sleuth-instrumentation-circuitbreaker-tests</module>
		<module>spring-cloud-sleuth-instrumentation-circuitbreaker-reactive-tests</module>
		<module>spring-cloud-sleuth-instrumentation-feign-tests</module>
		<module>spring-cloud-sleuth-instrumentation-gateway-tests</module>
		<module>spring-cloud-sleuth-instrumentation-grpc-tests</module>
		<module>spring-cloud-sleuth-instrumentation-kafka-tests</module>
		<module>spring-cloud-sleuth-instrumentation-lettuce-tests</module>
		<module>spring-cloud-sleuth-instrumentation-messaging-tests</module>
		<module>spring-cloud-sleuth-instrumentation-mvc-tests</module>
		<module>spring-cloud-sleuth-instrumentation-quartz-tests</module>
		<module>spring-cloud-sleuth-instrumentation-reactor-tests</module>
		<module>spring-cloud-sleuth-instrumentation-rxjava-tests</module>
		<module>spring-cloud-sleuth-instrumentation-scheduling-tests</module>
		<module>spring-cloud-sleuth-instrumentation-task-tests</module>
		<module>spring-cloud-sleuth-instrumentation-webflux-tests</module>
		<module>spring-cloud-sleuth-instrumentation-rsocket-tests</module>
		<module>spring-cloud-sleuth-zipkin-tests</module>
	</modules>

	<build>
		<pluginManagement>
			<plugins>
				<plugin>
					<!--skip deploy (this is just a test module) -->
					<artifactId>maven-deploy-plugin</artifactId>
					<configuration>
						<skip>true</skip>
					</configuration>
				</plugin>
			</plugins>
		</pluginManagement>
	</build>

</project>
<|MERGE_RESOLUTION|>--- conflicted
+++ resolved
@@ -1,79 +1,76 @@
-<?xml version="1.0" encoding="UTF-8"?>
-<!--
-  ~ Copyright 2013-2021 the original author or authors.
-  ~
-  ~ Licensed under the Apache License, Version 2.0 (the "License");
-  ~ you may not use this file except in compliance with the License.
-  ~ You may obtain a copy of the License at
-  ~
-  ~       https://www.apache.org/licenses/LICENSE-2.0
-  ~
-  ~ Unless required by applicable law or agreed to in writing, software
-  ~ distributed under the License is distributed on an "AS IS" BASIS,
-  ~ WITHOUT WARRANTIES OR CONDITIONS OF ANY KIND, either express or implied.
-  ~ See the License for the specific language governing permissions and
-  ~ limitations under the License.
-  ~
-  ~
-  -->
-
-<project xmlns:xsi="http://www.w3.org/2001/XMLSchema-instance"
-		 xmlns="http://maven.apache.org/POM/4.0.0"
-		 xsi:schemaLocation="http://maven.apache.org/POM/4.0.0 https://maven.apache.org/xsd/maven-4.0.0.xsd">
-	<modelVersion>4.0.0</modelVersion>
-
-	<artifactId>spring-cloud-sleuth-tests-brave</artifactId>
-	<packaging>pom</packaging>
-	<name>Spring Cloud Sleuth Brave Tests</name>
-	<description>Spring Cloud Sleuth Brave Tests</description>
-
-	<parent>
-		<groupId>org.springframework.cloud</groupId>
-		<artifactId>spring-cloud-sleuth-tests</artifactId>
-		<version>3.1.0-SNAPSHOT</version>
-		<relativePath>..</relativePath>
-	</parent>
-
-	<modules>
-		<module>spring-cloud-sleuth-instrumentation-annotation-tests</module>
-		<module>spring-cloud-sleuth-instrumentation-async-tests</module>
-		<module>spring-cloud-sleuth-instrumentation-baggage-tests</module>
-<<<<<<< HEAD
-=======
-		<module>spring-cloud-sleuth-instrumentation-batch-tests</module>
->>>>>>> efe08e68
-		<module>spring-cloud-sleuth-instrumentation-config-server-tests</module>
-		<module>spring-cloud-sleuth-instrumentation-circuitbreaker-tests</module>
-		<module>spring-cloud-sleuth-instrumentation-circuitbreaker-reactive-tests</module>
-		<module>spring-cloud-sleuth-instrumentation-feign-tests</module>
-		<module>spring-cloud-sleuth-instrumentation-gateway-tests</module>
-		<module>spring-cloud-sleuth-instrumentation-grpc-tests</module>
-		<module>spring-cloud-sleuth-instrumentation-kafka-tests</module>
-		<module>spring-cloud-sleuth-instrumentation-lettuce-tests</module>
-		<module>spring-cloud-sleuth-instrumentation-messaging-tests</module>
-		<module>spring-cloud-sleuth-instrumentation-mvc-tests</module>
-		<module>spring-cloud-sleuth-instrumentation-quartz-tests</module>
-		<module>spring-cloud-sleuth-instrumentation-reactor-tests</module>
-		<module>spring-cloud-sleuth-instrumentation-rxjava-tests</module>
-		<module>spring-cloud-sleuth-instrumentation-scheduling-tests</module>
-		<module>spring-cloud-sleuth-instrumentation-task-tests</module>
-		<module>spring-cloud-sleuth-instrumentation-webflux-tests</module>
-		<module>spring-cloud-sleuth-instrumentation-rsocket-tests</module>
-		<module>spring-cloud-sleuth-zipkin-tests</module>
-	</modules>
-
-	<build>
-		<pluginManagement>
-			<plugins>
-				<plugin>
-					<!--skip deploy (this is just a test module) -->
-					<artifactId>maven-deploy-plugin</artifactId>
-					<configuration>
-						<skip>true</skip>
-					</configuration>
-				</plugin>
-			</plugins>
-		</pluginManagement>
-	</build>
-
-</project>
+<?xml version="1.0" encoding="UTF-8"?>
+<!--
+  ~ Copyright 2013-2021 the original author or authors.
+  ~
+  ~ Licensed under the Apache License, Version 2.0 (the "License");
+  ~ you may not use this file except in compliance with the License.
+  ~ You may obtain a copy of the License at
+  ~
+  ~       https://www.apache.org/licenses/LICENSE-2.0
+  ~
+  ~ Unless required by applicable law or agreed to in writing, software
+  ~ distributed under the License is distributed on an "AS IS" BASIS,
+  ~ WITHOUT WARRANTIES OR CONDITIONS OF ANY KIND, either express or implied.
+  ~ See the License for the specific language governing permissions and
+  ~ limitations under the License.
+  ~
+  ~
+  -->
+
+<project xmlns:xsi="http://www.w3.org/2001/XMLSchema-instance"
+		 xmlns="http://maven.apache.org/POM/4.0.0"
+		 xsi:schemaLocation="http://maven.apache.org/POM/4.0.0 https://maven.apache.org/xsd/maven-4.0.0.xsd">
+	<modelVersion>4.0.0</modelVersion>
+
+	<artifactId>spring-cloud-sleuth-tests-brave</artifactId>
+	<packaging>pom</packaging>
+	<name>Spring Cloud Sleuth Brave Tests</name>
+	<description>Spring Cloud Sleuth Brave Tests</description>
+
+	<parent>
+		<groupId>org.springframework.cloud</groupId>
+		<artifactId>spring-cloud-sleuth-tests</artifactId>
+		<version>3.1.0-SNAPSHOT</version>
+		<relativePath>..</relativePath>
+	</parent>
+
+	<modules>
+		<module>spring-cloud-sleuth-instrumentation-annotation-tests</module>
+		<module>spring-cloud-sleuth-instrumentation-async-tests</module>
+		<module>spring-cloud-sleuth-instrumentation-baggage-tests</module>
+		<module>spring-cloud-sleuth-instrumentation-batch-tests</module>
+		<module>spring-cloud-sleuth-instrumentation-config-server-tests</module>
+		<module>spring-cloud-sleuth-instrumentation-circuitbreaker-tests</module>
+		<module>spring-cloud-sleuth-instrumentation-circuitbreaker-reactive-tests</module>
+		<module>spring-cloud-sleuth-instrumentation-feign-tests</module>
+		<module>spring-cloud-sleuth-instrumentation-gateway-tests</module>
+		<module>spring-cloud-sleuth-instrumentation-grpc-tests</module>
+		<module>spring-cloud-sleuth-instrumentation-kafka-tests</module>
+		<module>spring-cloud-sleuth-instrumentation-lettuce-tests</module>
+		<module>spring-cloud-sleuth-instrumentation-messaging-tests</module>
+		<module>spring-cloud-sleuth-instrumentation-mvc-tests</module>
+		<module>spring-cloud-sleuth-instrumentation-quartz-tests</module>
+		<module>spring-cloud-sleuth-instrumentation-reactor-tests</module>
+		<module>spring-cloud-sleuth-instrumentation-rxjava-tests</module>
+		<module>spring-cloud-sleuth-instrumentation-scheduling-tests</module>
+		<module>spring-cloud-sleuth-instrumentation-task-tests</module>
+		<module>spring-cloud-sleuth-instrumentation-webflux-tests</module>
+		<module>spring-cloud-sleuth-instrumentation-rsocket-tests</module>
+		<module>spring-cloud-sleuth-zipkin-tests</module>
+	</modules>
+
+	<build>
+		<pluginManagement>
+			<plugins>
+				<plugin>
+					<!--skip deploy (this is just a test module) -->
+					<artifactId>maven-deploy-plugin</artifactId>
+					<configuration>
+						<skip>true</skip>
+					</configuration>
+				</plugin>
+			</plugins>
+		</pluginManagement>
+	</build>
+
+</project>