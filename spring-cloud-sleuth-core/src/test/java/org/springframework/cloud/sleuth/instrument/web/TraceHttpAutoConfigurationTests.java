/*
 * Copyright 2013-2019 the original author or authors.
 *
 * Licensed under the Apache License, Version 2.0 (the "License");
 * you may not use this file except in compliance with the License.
 * You may obtain a copy of the License at
 *
 *      https://www.apache.org/licenses/LICENSE-2.0
 *
 * Unless required by applicable law or agreed to in writing, software
 * distributed under the License is distributed on an "AS IS" BASIS,
 * WITHOUT WARRANTIES OR CONDITIONS OF ANY KIND, either express or implied.
 * See the License for the specific language governing permissions and
 * limitations under the License.
 */

package org.springframework.cloud.sleuth.instrument.web;

<<<<<<< HEAD
import brave.http.HttpRequest;
=======
import brave.http.HttpAdapter;
import brave.http.HttpClientParser;
import brave.http.HttpRequest;
import brave.http.HttpRequestParser;
import brave.http.HttpResponseParser;
import brave.http.HttpSampler;
import brave.http.HttpServerParser;
>>>>>>> 2024e289
import brave.http.HttpTracing;
import brave.sampler.SamplerFunction;
import org.junit.Test;

import org.springframework.boot.autoconfigure.AutoConfigurations;
import org.springframework.boot.test.context.assertj.AssertableApplicationContext;
import org.springframework.boot.test.context.runner.ApplicationContextRunner;
import org.springframework.boot.test.context.runner.ContextConsumer;
import org.springframework.cloud.sleuth.autoconfig.TraceAutoConfiguration;
import org.springframework.context.annotation.Bean;
import org.springframework.context.annotation.Configuration;

import static org.assertj.core.api.BDDAssertions.then;

public class TraceHttpAutoConfigurationTests {

	@Test
	public void defaultsToSkipPatternHttpClientSampler() {
		contextRunner().run((context) -> {
			SamplerFunction<HttpRequest> clientSampler = context
					.getBean(HttpTracing.class).clientRequestSampler();

			then(clientSampler).isInstanceOf(SkipPatternHttpClientSampler.class);
		});
	}

	@Test
	public void configuresUserProvidedHttpClientSampler() {
		contextRunner().withUserConfiguration(HttpClientSamplerConfig.class)
				.run((context) -> {
					SamplerFunction<HttpRequest> clientSampler = context
							.getBean(HttpTracing.class).clientRequestSampler();

					then(clientSampler).isSameAs(HttpClientSamplerConfig.INSTANCE);
				});
	}

	@Test
	public void defaultsToSkipPatternHttpServerSampler() {
		contextRunner().run((context) -> {
			SamplerFunction<HttpRequest> serverSampler = context
					.getBean(HttpTracing.class).serverRequestSampler();

			then(serverSampler).isInstanceOf(SkipPatternHttpServerSampler.class);
		});
	}

	@Test
	public void wrapsUserProvidedHttpServerSampler() {
		contextRunner().withUserConfiguration(HttpServerSamplerConfig.class)
				.run(thenCompositeHttpServerSamplerOf(HttpServerSamplerConfig.INSTANCE));
	}

	private ContextConsumer<AssertableApplicationContext> thenCompositeHttpServerSamplerOf(
			SamplerFunction<HttpRequest> instance) {
		return (context) -> {

			SamplerFunction<HttpRequest> serverSampler = context
					.getBean(HttpTracing.class).serverRequestSampler();

			then(serverSampler).isInstanceOf(CompositeHttpSampler.class);

			then(((CompositeHttpSampler) serverSampler).left)
					.isInstanceOf(SkipPatternHttpServerSampler.class);
			then(((CompositeHttpSampler) serverSampler).right).isSameAs(instance);
		};
	}

	@Test
	public void defaultHttpClientParser() {
		contextRunner().run((context) -> {
			HttpRequestParser clientRequestParser = context.getBean(HttpTracing.class)
					.clientRequestParser();
			HttpResponseParser clientResponseParser = context.getBean(HttpTracing.class)
					.clientResponseParser();

			then(clientRequestParser).isInstanceOf(HttpRequestParser.Default.class);
			then(clientResponseParser).isInstanceOf(HttpResponseParser.Default.class);
		});
	}

	@Test
	public void configuresUserProvidedDeprecatedClientParser() {
		contextRunner().withUserConfiguration(DeprecatedHttpClientParserConfig.class)
				.run((context) -> {
					HttpClientParser clientParser = context.getBean(HttpTracing.class)
							.clientParser();

					then(clientParser)
							.isSameAs(DeprecatedHttpClientParserConfig.INSTANCE);
				});
	}

	@Test
	public void configuresUserProvidedHttpClientParser() {
		contextRunner().withUserConfiguration(HttpClientParserConfig.class)
				.run((context) -> {
					HttpRequestParser clientRequestParser = context
							.getBean(HttpTracing.class).clientRequestParser();
					HttpResponseParser clientResponseParser = context
							.getBean(HttpTracing.class).clientResponseParser();

					then(clientRequestParser)
							.isSameAs(HttpClientParserConfig.REQUEST_PARSER);
					then(clientResponseParser)
							.isSameAs(HttpClientParserConfig.RESPONSE_PARSER);
				});
	}

	@Test
	public void prefersUserProvidedHttpClientParser() {
		contextRunner().withUserConfiguration(DeprecatedHttpClientParserConfig.class)
				.withUserConfiguration(HttpClientParserConfig.class).run((context) -> {
					HttpRequestParser clientRequestParser = context
							.getBean(HttpTracing.class).clientRequestParser();
					HttpResponseParser clientResponseParser = context
							.getBean(HttpTracing.class).clientResponseParser();

					then(clientRequestParser)
							.isSameAs(HttpClientParserConfig.REQUEST_PARSER);
					then(clientResponseParser)
							.isSameAs(HttpClientParserConfig.RESPONSE_PARSER);
				});
	}

	@Test
	public void defaultHttpServerParser() {
		contextRunner().run((context) -> {
			HttpRequestParser serverRequestParser = context.getBean(HttpTracing.class)
					.serverRequestParser();
			HttpResponseParser serverResponseParser = context.getBean(HttpTracing.class)
					.serverResponseParser();

			then(serverRequestParser).isInstanceOf(HttpRequestParser.Default.class);
			then(serverResponseParser).isInstanceOf(HttpResponseParser.Default.class);
		});
	}

	@Test
	public void configuresUserProvidedDeprecatedServerParser() {
		contextRunner().withUserConfiguration(DeprecatedHttpServerParserConfig.class)
				.run((context) -> {
					HttpServerParser serverParser = context.getBean(HttpTracing.class)
							.serverParser();

					then(serverParser)
							.isSameAs(DeprecatedHttpServerParserConfig.INSTANCE);
				});
	}

	@Test
	public void configuresUserProvidedHttpServerParser() {
		contextRunner().withUserConfiguration(HttpServerParserConfig.class)
				.run((context) -> {
					HttpRequestParser serverRequestParser = context
							.getBean(HttpTracing.class).serverRequestParser();
					HttpResponseParser serverResponseParser = context
							.getBean(HttpTracing.class).serverResponseParser();

					then(serverRequestParser)
							.isSameAs(HttpServerParserConfig.REQUEST_PARSER);
					then(serverResponseParser)
							.isSameAs(HttpServerParserConfig.RESPONSE_PARSER);
				});
	}

	@Test
	public void prefersUserProvidedHttpServerParser() {
		contextRunner().withUserConfiguration(DeprecatedHttpServerParserConfig.class)
				.withUserConfiguration(HttpServerParserConfig.class).run((context) -> {
					HttpRequestParser serverRequestParser = context
							.getBean(HttpTracing.class).serverRequestParser();
					HttpResponseParser serverResponseParser = context
							.getBean(HttpTracing.class).serverResponseParser();

					then(serverRequestParser)
							.isSameAs(HttpServerParserConfig.REQUEST_PARSER);
					then(serverResponseParser)
							.isSameAs(HttpServerParserConfig.RESPONSE_PARSER);
				});
	}

	/**
	 * Shows bean aliases work to configure the same instance for both client and server
	 */
	@Test
	public void configuresUserProvidedHttpClientAndServerParser() {
		contextRunner().withUserConfiguration(HttpParserConfig.class).run((context) -> {
			HttpRequestParser serverRequestParser = context.getBean(HttpTracing.class)
					.serverRequestParser();
			HttpResponseParser serverResponseParser = context.getBean(HttpTracing.class)
					.serverResponseParser();
			HttpRequestParser clientRequestParser = context.getBean(HttpTracing.class)
					.clientRequestParser();
			HttpResponseParser clientResponseParser = context.getBean(HttpTracing.class)
					.clientResponseParser();

			then(clientRequestParser).isSameAs(HttpParserConfig.REQUEST_PARSER);
			then(clientResponseParser).isSameAs(HttpParserConfig.RESPONSE_PARSER);
			then(serverRequestParser).isSameAs(HttpParserConfig.REQUEST_PARSER);
			then(serverResponseParser).isSameAs(HttpParserConfig.RESPONSE_PARSER);
		});
	}

	private ApplicationContextRunner contextRunner(String... propertyValues) {
		return new ApplicationContextRunner().withPropertyValues(propertyValues)
				.withConfiguration(AutoConfigurations.of(TraceAutoConfiguration.class,
						TraceHttpAutoConfiguration.class,
						TraceWebAutoConfiguration.class));
	}

}

@Configuration
class HttpClientSamplerConfig {

	static final SamplerFunction<HttpRequest> INSTANCE = request -> null;

	@Bean(HttpClientSampler.NAME)
	SamplerFunction<HttpRequest> sleuthHttpClientSampler() {
		return INSTANCE;
	}

}

@Configuration
class HttpServerSamplerConfig {

	static final SamplerFunction<HttpRequest> INSTANCE = request -> null;

	@Bean(HttpServerSampler.NAME)
	SamplerFunction<HttpRequest> sleuthHttpServerSampler() {
		return INSTANCE;
	}

<<<<<<< HEAD
=======
}

@Configuration
class DeprecatedServerSamplerConfig {

	static final HttpSampler INSTANCE = new HttpSampler() {
		@Override
		public <Req> Boolean trySample(HttpAdapter<Req, ?> httpAdapter, Req req) {
			return null;
		}
	};

	@Bean(ServerSampler.NAME)
	HttpSampler sleuthServerSampler() {
		return INSTANCE;
	}

}

@Configuration
class HttpClientParserConfig {

	static final HttpRequestParser REQUEST_PARSER = (r, c, s) -> {
	};
	static final HttpResponseParser RESPONSE_PARSER = (r, c, s) -> {
	};

	@Bean(HttpClientRequestParser.NAME)
	HttpRequestParser sleuthHttpClientRequestParser() {
		return REQUEST_PARSER;
	}

	@Bean(HttpClientResponseParser.NAME)
	HttpResponseParser sleuthHttpClientResponseParser() {
		return RESPONSE_PARSER;
	}

}

@Configuration
class DeprecatedHttpClientParserConfig {

	static final HttpClientParser INSTANCE = new HttpClientParser();

	@Bean
	HttpClientParser clientParser() {
		return INSTANCE;
	}

}

@Configuration
class HttpServerParserConfig {

	static final HttpRequestParser REQUEST_PARSER = (r, c, s) -> {
	};
	static final HttpResponseParser RESPONSE_PARSER = (r, c, s) -> {
	};

	@Bean(HttpServerRequestParser.NAME)
	HttpRequestParser sleuthHttpServerRequestParser() {
		return REQUEST_PARSER;
	}

	@Bean(HttpServerResponseParser.NAME)
	HttpResponseParser sleuthHttpServerResponseParser() {
		return RESPONSE_PARSER;
	}

}

@Configuration
class DeprecatedHttpServerParserConfig {

	static final HttpServerParser INSTANCE = new HttpServerParser();

	@Bean
	HttpServerParser serverParser() {
		return INSTANCE;
	}

}

@Configuration
class HttpParserConfig {

	static final HttpRequestParser REQUEST_PARSER = (r, c, s) -> {
	};
	static final HttpResponseParser RESPONSE_PARSER = (r, c, s) -> {
	};

	@Bean(name = { HttpClientRequestParser.NAME, HttpServerRequestParser.NAME })
	HttpRequestParser sleuthHttpServerRequestParser() {
		return REQUEST_PARSER;
	}

	@Bean(name = { HttpClientResponseParser.NAME, HttpServerResponseParser.NAME })
	HttpResponseParser sleuthHttpServerResponseParser() {
		return RESPONSE_PARSER;
	}

>>>>>>> 2024e289
}<|MERGE_RESOLUTION|>--- conflicted
+++ resolved
@@ -16,17 +16,9 @@
 
 package org.springframework.cloud.sleuth.instrument.web;
 
-<<<<<<< HEAD
-import brave.http.HttpRequest;
-=======
-import brave.http.HttpAdapter;
-import brave.http.HttpClientParser;
 import brave.http.HttpRequest;
 import brave.http.HttpRequestParser;
 import brave.http.HttpResponseParser;
-import brave.http.HttpSampler;
-import brave.http.HttpServerParser;
->>>>>>> 2024e289
 import brave.http.HttpTracing;
 import brave.sampler.SamplerFunction;
 import org.junit.Test;
@@ -109,18 +101,6 @@
 	}
 
 	@Test
-	public void configuresUserProvidedDeprecatedClientParser() {
-		contextRunner().withUserConfiguration(DeprecatedHttpClientParserConfig.class)
-				.run((context) -> {
-					HttpClientParser clientParser = context.getBean(HttpTracing.class)
-							.clientParser();
-
-					then(clientParser)
-							.isSameAs(DeprecatedHttpClientParserConfig.INSTANCE);
-				});
-	}
-
-	@Test
 	public void configuresUserProvidedHttpClientParser() {
 		contextRunner().withUserConfiguration(HttpClientParserConfig.class)
 				.run((context) -> {
@@ -137,22 +117,6 @@
 	}
 
 	@Test
-	public void prefersUserProvidedHttpClientParser() {
-		contextRunner().withUserConfiguration(DeprecatedHttpClientParserConfig.class)
-				.withUserConfiguration(HttpClientParserConfig.class).run((context) -> {
-					HttpRequestParser clientRequestParser = context
-							.getBean(HttpTracing.class).clientRequestParser();
-					HttpResponseParser clientResponseParser = context
-							.getBean(HttpTracing.class).clientResponseParser();
-
-					then(clientRequestParser)
-							.isSameAs(HttpClientParserConfig.REQUEST_PARSER);
-					then(clientResponseParser)
-							.isSameAs(HttpClientParserConfig.RESPONSE_PARSER);
-				});
-	}
-
-	@Test
 	public void defaultHttpServerParser() {
 		contextRunner().run((context) -> {
 			HttpRequestParser serverRequestParser = context.getBean(HttpTracing.class)
@@ -166,37 +130,9 @@
 	}
 
 	@Test
-	public void configuresUserProvidedDeprecatedServerParser() {
-		contextRunner().withUserConfiguration(DeprecatedHttpServerParserConfig.class)
-				.run((context) -> {
-					HttpServerParser serverParser = context.getBean(HttpTracing.class)
-							.serverParser();
-
-					then(serverParser)
-							.isSameAs(DeprecatedHttpServerParserConfig.INSTANCE);
-				});
-	}
-
-	@Test
 	public void configuresUserProvidedHttpServerParser() {
 		contextRunner().withUserConfiguration(HttpServerParserConfig.class)
 				.run((context) -> {
-					HttpRequestParser serverRequestParser = context
-							.getBean(HttpTracing.class).serverRequestParser();
-					HttpResponseParser serverResponseParser = context
-							.getBean(HttpTracing.class).serverResponseParser();
-
-					then(serverRequestParser)
-							.isSameAs(HttpServerParserConfig.REQUEST_PARSER);
-					then(serverResponseParser)
-							.isSameAs(HttpServerParserConfig.RESPONSE_PARSER);
-				});
-	}
-
-	@Test
-	public void prefersUserProvidedHttpServerParser() {
-		contextRunner().withUserConfiguration(DeprecatedHttpServerParserConfig.class)
-				.withUserConfiguration(HttpServerParserConfig.class).run((context) -> {
 					HttpRequestParser serverRequestParser = context
 							.getBean(HttpTracing.class).serverRequestParser();
 					HttpResponseParser serverResponseParser = context
@@ -262,25 +198,6 @@
 		return INSTANCE;
 	}
 
-<<<<<<< HEAD
-=======
-}
-
-@Configuration
-class DeprecatedServerSamplerConfig {
-
-	static final HttpSampler INSTANCE = new HttpSampler() {
-		@Override
-		public <Req> Boolean trySample(HttpAdapter<Req, ?> httpAdapter, Req req) {
-			return null;
-		}
-	};
-
-	@Bean(ServerSampler.NAME)
-	HttpSampler sleuthServerSampler() {
-		return INSTANCE;
-	}
-
 }
 
 @Configuration
@@ -304,18 +221,6 @@
 }
 
 @Configuration
-class DeprecatedHttpClientParserConfig {
-
-	static final HttpClientParser INSTANCE = new HttpClientParser();
-
-	@Bean
-	HttpClientParser clientParser() {
-		return INSTANCE;
-	}
-
-}
-
-@Configuration
 class HttpServerParserConfig {
 
 	static final HttpRequestParser REQUEST_PARSER = (r, c, s) -> {
@@ -336,18 +241,6 @@
 }
 
 @Configuration
-class DeprecatedHttpServerParserConfig {
-
-	static final HttpServerParser INSTANCE = new HttpServerParser();
-
-	@Bean
-	HttpServerParser serverParser() {
-		return INSTANCE;
-	}
-
-}
-
-@Configuration
 class HttpParserConfig {
 
 	static final HttpRequestParser REQUEST_PARSER = (r, c, s) -> {
@@ -365,5 +258,4 @@
 		return RESPONSE_PARSER;
 	}
 
->>>>>>> 2024e289
 }