--- conflicted
+++ resolved
@@ -35,13 +35,10 @@
 		return new Pair(key, value);
 	}
 
-<<<<<<< HEAD
-=======
 	public static Pair onHook() {
-		return new Pair("spring.sleuth.reactor.decorate-queues", "true");
+		return new Pair("spring.sleuth.reactor.instrumentation-type", SleuthReactorProperties.InstrumentationType.DECORATE_QUEUES.name());
 	}
 
->>>>>>> 2e902a7f
 	public static Pair noSleuth() {
 		return new Pair("spring.sleuth.enabled", "false");
 	}
